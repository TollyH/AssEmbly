AssEmbly Language Reference

Applies to versions: 1.1.0 - 1.1.1

<<<<<<< HEAD
Last revised: 2023-08-25
=======
Last revised: 2023-08-26
>>>>>>> 2782e6a1

Introduction

AssEmbly is a mock processor architecture and assembly language written
in C# and running on .NET. It is designed to simplify the process of
learning and writing in assembly language, while still following the
same basic concepts and constraints seen in mainstream architectures
such as x86.

AssEmbly was designed and implemented in its entirety by Tolly Hill.

Table of Contents

-   AssEmbly Language Reference
    -   Introduction
    -   Table of Contents
    -   Technical Information
    -   Basic Syntax
        -   Mnemonics and Operands
        -   Comments
        -   Labels
    -   Operand Types
        -   Register
        -   Literal
        -   Address
        -   Pointer
    -   Registers
        -   Register Table
        -   rpo — Program Offset
        -   rsf — Status Flags
        -   rrv — Return Value
        -   rfp — Fast Pass Parameter
        -   rso — Stack Offset
        -   rsb — Stack Base
        -   rg0 - rg9 — General Purpose
    -   Moving Data
        -   Moving with Literals
        -   Moving with Registers
        -   Moving with Memory
    -   Maths and Bitwise Operations
        -   Addition and Multiplication
        -   Subtraction
        -   Division
        -   Shifting
        -   Bitwise
        -   Random Number Generation
        -   Lack of Signed Numbers and Workarounds
    -   Jumping
    -   Comparing, Testing, and Branching
        -   Comparing Numbers
        -   Testing Bits
        -   Checking For a Carry or For Zero
    -   Assembler Directives
        -   PAD — Byte Padding
        -   DAT — Byte Insertion
            -   Escape Sequences
        -   NUM — Number Insertion
        -   MAC — Macro Definition
        -   IMP — File Importing
        -   ANALYZER — Toggling Assembler Warnings
    -   Console Input and Output
    -   File Handling
        -   Opening and Closing
        -   Reading and Writing
        -   Other Operations
    -   The Stack
        -   Using the Stack to Preserve Registers
    -   Subroutines
        -   Fast Calling
        -   Return Values
        -   Subroutines and the Stack
        -   Passing Multiple Parameters
    -   Text Encoding
    -   Full Instruction Reference
    -   ASCII Table

Technical Information

  ------------------- ---------------------------------------------------
  Bits                64 (registers, operands & addresses)

  Word Size           8 bytes (64-bits – called a Quad Word for
                      consistency with x86)

  Minimum Addressable Byte (8-bits)
  Unit                

  Register Count      16 (10 general purpose)

  Architecture Type   Register–memory

  Endianness          Little

  Branching           Condition code (status register)

  Opcode Size         1 byte (fixed)

  Operand Size        1 byte (registers, pointers) / 8 bytes (literals,
                      addresses/labels)

  Instruction Size    1 byte – 17 bytes (practical) / unlimited
                      (theoretical)

  Instruction Count   165 opcodes (48 unique operations)

  Text Encoding       UTF-8
  ------------------- ---------------------------------------------------

Basic Syntax

Mnemonics and Operands

All AssEmbly instructions are written on a separate line, starting with
a mnemonic — a 3-letter code that tells the assembler exactly what
operation needs to be performed — followed by any and all operands for
the instruction. The assembler is the program that takes human readable
assembly programs and turns them into raw numbers — bytes — that can be
read by the processor. This process is called assembly or assembling. An
operand can be thought of like a parameter to a function in a high-level
language — data that is given to the processor to read and/or operate
on. Mnemonics are separated from operands with spaces, and operands are
separated with commas.

A simple example:

    MVQ rg0, 10

      MVQ        rg0,      10
      ↑          ↑         ↑
      Mnemonic   Operand   Operand
    |----------Instruction----------|

You can have as many spaces as you like between commas and
mnemonics/operands. There do not need to be any around commas, but there
must be at least one between mnemonics and operands. Mnemonics and
operands cannot be separated with commas.

Some instructions, like CFL, don’t need any operands. In these cases,
simply have the mnemonic alone on the line.

Mnemonics correspond to and are assembled down to opcodes, numbers (in
the case of AssEmbly, single bytes), that the processor reads to know
what instruction to perform and what types of operands it needs to read.

The processor will begin executing from the first line in the file
downwards, unless a label with the name ENTRY is defined, in which case
the processor will start there (more in the following section on
labels). Programs should always end in a HLT instruction (with no
operands) to stop the processor.

For the most part, if an instruction modifies or stores a value
somewhere, the first operand will be used as the destination.

Comments

If you wish to insert text into a program without it being considered by
the assembler as part of the program, you can use a semicolon (;). Any
character after a semicolon will be ignored by the assembler until the
end of the line. You can have a line be entirely a comment without any
instruction if you wish.

For example:

    MVQ rg0, 10  ; This text will be ignored
    ; As will this text
    DCR rg0  ; "DCR rg0" will assemble as normal
    ; Another Comment ; HLT - This is still a comment and will not insert a HLT instruction!

Labels

Labels mark a position in the file for the program to move (jump) to or
reference from elsewhere. They can be given any name you like (names are
case sensitive), but they must be unique per-program and can only
contain letters, numbers, and underscores. Label names may not begin
with a number, however. A definition for a label is marked by beginning
a line with a colon — the entire rest of the line will then be read as
the new label name (excluding comments).

For example:

    :AREA_1  ; This comment is valid and will not be read as part of the label
    MVQ rg0, 10  ; :AREA_1 now points here

    :Area2
    DCR rg0  ; :Area2 now points here
    HLT

Labels will point to whatever is directly below them, unless that is a
comment. Comments are not assembled and so cannot be pointed to.

For example:

    :NOT_COMMENT  ; Comment 1
    ; Comment 2
    ; Comment 3
    WCC 10

Here :NOT_COMMENT will point to WCC, as it is the first thing that will
be assembled after the definition was written.

Labels can also be placed at the very end of a file to point to the
first byte in memory that is not part of the program.

For example, in the small file:

    MVQ rg0, 5
    MVQ rg1, 10
    :END

:END here will have a value of 34 when referenced, as each instruction
prior will take up 17 bytes (more on this later).

The label name :ENTRY (case insensitive) has a special meaning. If it is
present in a file, execution will start from wherever the entry label
points to. If it is not present, execution will start from the first
line.

For example, in this small file:

    MVQ rg0, 5
    :ENTRY
    MVQ rg1, 10
    HLT

When this program is executed, only the MVQ rg1, 10 line will run.
MVQ rg0, 5 will never be executed.

Operand Types

There are four different types of operand that an instruction may be
able to take. If an instruction supports multiple different possible
combinations of operands, the assembler will automatically determine
their types, you do not need to change the mnemonic at all.

Register

Registers are named, single-number stores separate from the processor’s
main memory. Most operations must be performed on them, instead of in
locations in memory. They are referenced by using their name (currently
always 3 letters — the first one being r, for example rg0). They always
occupy a single byte of memory after being assembled.

The first operand in this instruction is a register:

    MVQ rg0, 10

Literal

Literals are numeric values that are directly written in an assembly
file and do not change. Their value is read literally instead of being
subject to special consideration, hence the name. They always occupy 8
bytes (64-bits) of memory after assembly and can be written in base 10
(denary/decimal), base 2 (binary), or base 16 (hexadecimal). To write in
binary, place the characters 0b before the number, or to write in
hexadecimal, place 0x before the number.

The second operand in each of these instructions is a literal that will
each represent the same number (ten) after assembly:

    MVQ rg0, 10  ; Base 10
    MVQ rg0, 0b1010  ; Base 2
    MVQ rg0, 0xA  ; Base 16

When writing literals, you can place an underscore anywhere within the
number value to separate the digits. Underscores cannot be the first
character of the number.

For example:

    MVQ rg0, 0x1_000_000  ; This is valid, will be assembled as 0x1000000 (16777216)
    MVQ rg0, 0x10_0__000_0  ; This is still valid, underscores don't have to be uniform

    MVQ rg0, 0x_1_000_000  ; This is not valid
    MVQ rg0, 0_x1_000_000  ; This is also not valid
    MVQ rg0, _0x1_000_000  ; Nor is this

Address

An address is a value that is interpreted as a location to be read from,
written to, or jumped to in a processor’s main memory. In AssEmbly, an
address is always specified by using a label. Once a label has been
defined as seen earlier, they can be referenced by prefixing their name
with a colon (:), similarly to how they are defined — only now it will
be in the place of an operand. Like literals, they always occupy 8 bytes
(64-bits) of memory after assembly.

Consider the following example:

    :AREA_1
    WCC 10
    MVQ rg0, :AREA_1  ; Move whatever is stored at :AREA_1 in memory to rg0

Here :AREA_1 will point to the first byte (i.e. the opcode) of the
directly subsequent assemble-able line — in this case WCC. The second
operand to MVQ will become the address that WCC is stored at in memory,
0 if it is the first instruction in the file. As MVQ is the instruction
to move to a destination from a source, rg0 will contain 0xCD after the
instruction executes (0xCD being the opcode for WCC <Literal>).

Another example, assuming these are the very first lines in a file:

    WCC 10
    :AREA_1
    WCX :AREA_1  ; Will write "CA" to the console

:AREA_1 will have a value of 9, as WCC 10 occupies 9 bytes. Note that CA
(the opcode for WCX <Address>) will be written to the console, not 9, as
the processor is accessing the byte in memory at the address — not the
address itself.

If, when writing an instruction, you want to utilise the address itself,
rather than the value in memory at that address, insert an ampersand (&)
after the colon, before the label name.

For example:

    :AREA_1
    WCC 10
    MVQ rg0, :&AREA_1  ; Move 0 (the address itself) to rg0
    WCX :&AREA_1  ; Will write "0" to the console

Pointer

So what if you’ve copied an address to a register? You now want to treat
the value of a register as if it were an address in memory, not a
number. This can be achieved with a pointer. Simply prefix a register
name with an asterisk (*) to treat the register contents as a location
to store to, read from, or jump to — instead of a number to operate on.
Just like registers, they will occupy a single byte in memory after
assembly.

For example:

    :AREA_1
    WCC 10
    MVQ rg0, :&AREA_1  ; Move 0 (the address itself) to rg0
    MVQ rg1, *rg0  ; Move the item in memory (0xCD) at the address (0) in rg0 to rg1

rg1 will contain 0xCD after the third instruction finishes.

Registers

As with most modern architectures, operations in AssEmbly are almost
always performed on registers. Each register contains a 64-bit number
and has a unique, pre-assigned name. They are stored separately from the
processor’s memory, therefore cannot be referenced by an address, only
by name. There are 16 of them in AssEmbly, 10 of which are general
purpose, meaning they are free to be used for whatever you wish. All
general purpose registers start with a value of 0. The remaining six
have special purposes within the architecture, so should be used with
care.

Please be aware that to understand the full operation and purpose for
some registers, knowledge explained later on in the manual may be
required.

Register Table

  -------------------------------------------------------------------------------------
  Byte   Symbol   Writeable   Full Name    Purpose
  ------ -------- ----------- ------------ --------------------------------------------
  0x00   rpo      No          Program      Stores the memory address of the current
                              Offset       location in memory being executed

  0x01   rso      Yes         Stack Offset Stores the memory address of the highest
                                           non-popped item on the stack

  0x02   rsb      Yes         Stack Base   Stores the memory address of the bottom of
                                           the current stack frame

  0x03   rsf      Yes         Status Flags Stores bits representing the status of
                                           certain instructions

  0x04   rrv      Yes         Return Value Stores the return value of the last executed
                                           subroutine

  0x05   rfp      Yes         Fast Pass    Stores a single parameter passed to a
                              Parameter    subroutine

  0x06   rg0      Yes         General 0    General purpose

  0x07   rg1      Yes         General 1    General purpose

  0x08   rg2      Yes         General 2    General purpose

  0x09   rg3      Yes         General 3    General purpose

  0x0A   rg4      Yes         General 4    General purpose

  0x0B   rg5      Yes         General 5    General purpose

  0x0C   rg6      Yes         General 6    General purpose

  0x0D   rg7      Yes         General 7    General purpose

  0x0E   rg8      Yes         General 8    General purpose

  0x0F   rg9      Yes         General 9    General purpose
  -------------------------------------------------------------------------------------

rpo — Program Offset

Stores the memory address of the current location in memory being
executed. For safety, it cannot be directly written to. To change where
you are in a program, use a jump instruction (explained later on).

For example, in the short program (assuming the first instruction is the
first in a file):

    MVQ rg0, 10
    DCR rg0

When the program starts, rpo will have a value of 0 — the address of the
first item in memory. After the first instruction has finished
executing, rpo will have a value of 10: its previous value 0, plus 1
byte for the mnemonic’s opcode, 1 byte for the register operand, and 8
bytes for the literal operand. rpo is now pointing to the opcode of the
next instruction (DCR).

Note: rpo is incremented by 1 before an instruction begins execution,
therefore when used as an operand in an instruction, it will point to
the address of the first operand, not to the address of the opcode. It
will not be incremented again until after the instruction has completed.

For example, in the instruction:

    MVQ rg0, rpo

Before execution of the instruction begins, rpo will point to the opcode
corresponding to MVQ with a register and literal. Once the processor
reads this, it increments rpo by 1. rpo now points to the first operand:
rg0. This value will be retained until after the instruction has
completed, when rpo will be increased by 2 (1 for each register
operand). This means there was an increase of 3 overall when including
the initial increment by 1 for the opcode.

rsf — Status Flags

The status flags register is used to mark some information about
previously executed instructions. While it stores a 64-bit number just
like every other register, its value should instead be treated
bit-by-bit rather than as one number.

Currently, the lowest 3 bits of the 64-bit value have a special use —
the remaining 61 will not be automatically modified as of current,
though it is recommended that you do not use them for anything else in
case this changes in the future.

The 3 bits currently in use are:

    0b00...0000000FCZ

    ... = 52 omitted bits
    F = File end flag
    C = Carry flag
    Z = Zero flag

Each bit of this number can be considered as a true (1) or false (0)
value as to whether the flag is “set” or not.

The file end flag is set to 1 by the RFC operation if the byte that has
just been read from the currently open file was the last byte in that
file. It is reset to 0 only upon opening a file again.

The carry flag is set to 1 after a mathematical or bitwise operation if
the result of that operation caused the destination register to go below
0 and wrap around to the upper limit, go above the limit of a 64-bit
integer and wrap around to 0 (more info in the section on maths),
otherwise it is proactively set to 0.

The zero flag is set to 1 after a mathematical or bitwise operation if
the result of that operation caused the destination register to become
equal to 0, otherwise it is proactively set to 0.

For example:

    MVQ rg0, 0  ; Set rg0 to 0
    ; The zero flag has NOT been set here, moving is not a mathematical or bitwise operation
    SUB rg0, 1  ; Subtract 1 from rg0
    ; rg0 will now equal the 64-bit integer limit, as it went below 0
    ; The second bit (carry flag) in rsf is now 1
    ; The first bit (zero flag) has not changed from 0
    ADD rg0, 1  ; Add 1 back to rg0
    ; rg0 will now once again equal 0, as it went over the 64-bit integer limit
    ; The second bit (carry flag) in rsf is still 1
    ; The first bit (zero flag) has now been changed to 1
    ADD rg0, 1
    ; rg0 is now 1, no limits were exceeded
    ; The second bit (carry flag) in rsf has been set back to 0
    ; The first bit (zero flag) in rsf has been set back to 0

More information on using these flags can be found in the section on
comparison and testing.

rrv — Return Value

Stores the return value of the last executed subroutine. Note that if a
subroutine doesn’t return a value, rrv will remain unaffected.

For example:

    :SUBROUTINE_ONE
    ...
    ...
    ...
    RET 4  ; Return, setting rrv to the literal 4

    :SUBROUTINE_TWO
    ...
    ...
    ...
    RET  ; Return, leaving rrv unaffected

    CAL :SUBROUTINE_ONE
    ; rrv is now 4
    CAL :SUBROUTINE_TWO
    ; rrv is still 4

More information can be found in the section on subroutines.

rfp — Fast Pass Parameter

Stores a single parameter passed to a subroutine. If such a parameter is
not provided, rfp remains unaffected.

For example:

    :SUBROUTINE_ONE
    ADD rfp, 1
    RET rfp

    :SUBROUTINE_TWO
    ADD rfp, 2
    RET rfp

    CAL :SUBROUTINE_ONE, 4  ; This will implicitly set rfp to 4
    ; rrv is now 5
    CAL :SUBROUTINE_TWO, 6  ; This will implicitly set rfp to 6
    ; rrv is now 8
    CAL :SUBROUTINE_TWO  ; rfp will remain 6 here
    ; rrv is now 10

Implicitly setting rfp like this with the CAL instruction is called fast
passing or fast calling, hence the name fast pass parameter.

Note that in practice, if a subroutine is designed to take a fast pass
parameter, you should always explicitly provide it, even if you think
rfp will already have the value you want. Similarly, you should not use
rfp in a subroutine if it has not been explicitly set in its calls.

More information can be found in the section on subroutines.

rso — Stack Offset

Stores the memory address of the highest non-popped item on the stack
(note that the stack fills from the end of memory backwards). If nothing
is left on the stack in the current subroutine, it will be equal to rsb,
and if nothing is left on the stack at all, it will still be equal to
rsb, with both being equal to one over the highest possible address in
memory (so will result in an error if that address is read from).

More information can be found in the dedicated sections on the stack and
subroutines.

A simple example, assuming memory is 2046 bytes in size (making 2045 the
highest address):

    WCN rso  ; Outputs "2046"
    PSH 5  ; Push the literal 5 to the stack
    WCN rso  ; Outputs "2038" (stack values are 8 bytes)
    POP rg0  ; Pop the just-pushed 5 into rg0
    WCN rso  ; Outputs "2046"

rsb — Stack Base

Stores the memory address of the bottom of the current stack frame. rsb
will only ever change when subroutines are being utilised — see the
dedicated sections on the stack and subroutines for more info.

Note that rsb does not contain the address of the first item pushed to
the stack, rather the address that all pushed items will be on top of.

rg0 - rg9 — General Purpose

These 10 registers have no special purpose. They will never be changed
unless you explicitly change them with either a move operation, or
another operation that stores to registers. These will be used most of
the time to store and operate on values, as using memory or the stack to
do so is inefficient (and in many cases impossible without copying to a
register first), so should only be done when you run out of free
registers.

Moving Data

There are four different instructions that are used to move data around
without altering it in AssEmbly, each one moving a different number of
bytes. MVB moves a single byte, MVW moves two (a.k.a. a word, 16-bits),
MVD moves four (a.k.a. a double word, 32-bits), and MVQ moves eight
(a.k.a. a quad word, 64-bits, a full number in AssEmbly).

Data can either be moved between two registers, from a register to a
memory location, or from a memory location to a register. You cannot
move data between two memory locations, you must use a register as a
midpoint instead. To move data to or from a memory location, you can use
either a label or a pointer.

The move instructions are also how the value of a register or memory
location is set to a literal value. In a sense, they can be considered
the equivalent of the = assignment operator in higher level languages.

When using move instructions, the destination always comes first. The
destination cannot be a literal.

Moving with Literals

An example of setting registers to the maximum literal values for each
instruction:

    MVQ rg0, 18446744073709551615  ; 64-bit integer limit
    MVD rg1, 4294967295  ; 32-bit integer limit
    MVW rg2, 65535  ; 16-bit integer limit
    MVB rg3, 255  ; 8-bit integer limit

Or labels and pointers:

    MVQ *rg0, 18446744073709551615  ; 64-bit integer limit
    MVD *rg1, 4294967295  ; 32-bit integer limit
    MVW :AREA_1, 65535  ; 16-bit integer limit
    MVB :AREA_2, 255  ; 8-bit integer limit

Note that providing a literal over the limit for a given instruction
will not result in an error. Instead, the upper bits that do not fit in
the specified size will be truncated. All 64-bits will still be
assembled into the binary (literals are always assembled to 8 bytes).

For example:

    MVB rg0, 9874

MVB can only take a single byte, or 8 bits, but in binary 9874 is
10011010010010, requiring 14 bits at minimum to store. The lower 8 bits
will be kept: 10010010 — the remaining 6 (100110) will be discarded.
After this instruction has executed, rg0 will have a value of 146.

Moving with Registers

When moving to and from a register, MVQ will update or read all of its
bits (remember that registers are 64-bit). If any of the smaller move
instructions are used, the lower bits of the register will be used, with
the remaining upper bits of a destination register all being set to 0.

For example, assume that before the MVD instruction, rg1 has a value of
14,879,176,506,051,693,048:

    MVW rg1, 65535

14,879,176,506,051,693,048 in binary is
1100111001111101011101000011001011110001100011001000100111111000, a full
64-bits, and 65535 is 1111111111111111, requiring only 16 bits. MVW will
only consider these 16 bits (if there were more they would have been
truncated, see above section). Instead of altering only the lowest 16
bits of rg1, MVW will instead set all the remaining 48 bits to 0,
resulting in a final value of
0000000000000000000000000000000000000000000000001111111111111111 — 65535
perfectly.

Similarly to literals, if a source register contains a number greater
than what a move instruction can handle, the upper bits will be
disregarded.

Moving with Memory

Unlike with registers, using different sizes of move instruction will
affect how any bytes are read from memory. Bytes are read from or
written to starting at the address in the given label or pointer, and
only the required number for the given instruction are read or written
(1 for MVB, 2 for MVW, 4 for MVD, 8 for MVQ). The instructions will
always write these numbers of bytes, if a number to be moved takes up
less, it will be padded with 0s.

Numbers are stored in memory in little endian encoding, meaning that the
smallest byte is stored first, up to the largest. For example, the
32-bit number 2,356,895,874 is represented in hexadecimal as 0x8C7B6082,
which can be broken down into 4 bytes: 8C, 7B, 60, and 82. When stored
in memory, this order will be reversed, as follows:

    | Address | 00 | 01 | 02 | 03 |
    |  Value  | 82 | 60 | 7B | 8C |

This allows you to read a number with a smaller move instruction than
what it was written with, whilst maintaining the same upper-bit
truncating behaviour seen with literals and registers.

An example with a 64-bit number, 35,312,134,238,538,232
(0x007D7432F18C89F8):

    | Address | 00 | 01 | 02 | 03 | 04 | 05 | 06 | 07 |
    |  Value  | F8 | 89 | 8C | F1 | 32 | 74 | 7D | 00 |

Be aware that moving directly between two memory locations is not
allowed. To move from one location in memory to another, use a register
as a midpoint, like so:

    MVQ rg0, :MEMORY_SOURCE
    MVQ :MEMORY_DESTINATION, rg0

This also applies to pointers as well as labels (rg1 contains the source
address, rg2 the destination):

    MVQ rg0, *rg1
    MVQ *rg2, rg0

When using any move instruction larger than MVB, be careful to ensure
that not only the starting point is within the bounds of available
memory, but also all of the subsequent bytes. For example, if you have
2046 bytes of available memory (making 2045 the maximum address), you
cannot use MVQ on the starting address 2043, as that requires at least 8
bytes.

Maths and Bitwise Operations

AssEmbly supports ten different mathematical operations and five
different bitwise operations (one being the random number generator).
Each one operates in-place, meaning the first operand for the operation
is also used as the destination for the resulting value to be stored to.
Destinations, and thus the first operand, must always be a register.

Mathematical and bitwise operations are always done with 64-bits,
therefore if an address (i.e. a label or pointer) is used as the second
operand, 4-bytes will be read starting at that address for the operation
in little endian encoding (see the “moving with memory” section above
for more info on little endian).

Addition and Multiplication

Examples of addition and multiplication:

    MVQ rg0, 55  ; Set the value of rg0 to 55
    ADD rg0, 45  ; Add 45 to the value of rg0, storing in rg0
    ; rg0 is now 100
    MUL rg0, 3  ; Multiply the value of rg0 by 3, storing in rg0
    ; rg0 is now 300
    MVQ rg1, rg0
    MUL rg1, rg0  ; Multiply the value of rg1 by the value of rg0, storing in rg1
    ; rg1 is now 90000

Be aware that because there is a limit of 64-bits for mathematical
operations, if an addition or multiplication operation results in this
limit (18446744073709551615) being exceeded, the carry status flag will
be set to 1, and the result will be wrapped around back to 0, plus
however much the limit was exceeded by.

For example:

    MVQ rg0, 18446744073709551615  ; Set rg0 to the 64-bit limit
    ADD rg0, 10  ; Add 10 to rg0
    ; rg0 is now 10

    MVQ rg0, 18446744073709551590  ; Set rg0 to the 64-bit limit take 25
    ADD rg0, 50  ; Add 50 to rg0
    ; rg0 is now 24

In the specific case of adding 1 to a register, the ICR (increment)
operation can be used instead.

    MVQ rg0, 5
    ICR rg0
    ; rg0 is now 6

Subtraction

An example of subtraction:

    MVQ rg0, 55  ; Set the value of rg0 to 55
    SUB rg0, 45  ; Subtract 45 from the value of rg0, storing in rg0
    ; rg0 is now 10
    MVQ rg1, rg0
    SUB rg1, rg0  ; Subtract the value of rg0 from rg1, storing in rg1
    ; rg1 is now 0

Numbers in AssEmbly are unsigned, meaning that negative numbers cannot
be natively represented (more on how to work around this later). If a
subtraction causes the result to go below 0, the carry status flag will
be set to 1, and the result will be wrapped around up to the upper limit
18446744073709551615, minus however much the limit was exceeded by.

For example:

    MVQ rg0, 0  ; Set rg0 to 0
    SUB rg0, 1  ; Subtract 1 from rg0
    ; rg0 is now 18446744073709551615

    MVQ rg0, 25  ; Set rg0 to 25
    SUB rg0, 50  ; Subtract 50 from rg0
    ; rg0 is now 18446744073709551591

In the specific case of subtracting 1 from a register, the DCR
(decrement) operation can be used instead.

    MVQ rg0, 5
    DCR rg0
    ; rg0 is now 4

Division

There are three types of division in AssEmbly: integer division (DIV),
division with remainder (DVR), and remainder only (REM).

Integer division divides the first operand by the second, discards the
remainder, then stores the result in the first operand. For example:

    MVQ rg0, 12  ; Set rg0 to 12
    DIV rg0, 4  ; Divide the value in rg0 by 4, storing the result in rg0
    ; rg0 is now 3

    MVQ rg1, 23  ; Set rg1 to 23
    DIV rg1, 3  ; Divide the value in rg1 by 3, storing the result in rg1
    ; rg1 is now 7 (the remainder of 2 is discarded)

Division with remainder, unlike most other operations, takes three
operands, the first two being destination registers, and the third being
the divisor. Like with the other operations, the first operand is used
as the dividend and the result for the integer part of the division. The
value of the second operand is not considered, the second operand simply
being the register to store the remainder of the division.

For example:

    MVQ rg0, 12  ; Set rg0 to 12
    DVR rg0, rg1, 4  ; Divide the value in rg0 by 4, storing the integer result in rg0, and remainder in rg1
    ; rg0 is now 3, rg1 is now 0

    MVQ rg2, 23  ; Set rg2 to 23
    DVR rg2, rg3, 3  ; Divide the value in rg2 by 3, storing the integer result in rg2, and remainder in rg3
    ; rg2 is now 7, rg3 is now 2

Remainder only division is similar to integer division in that it only
keeps one of the results, but this time the dividend (first operand) is
overwritten by the remainder, and the integer result is discarded:

    MVQ rg0, 12  ; Set rg0 to 12
    REM rg0, 4  ; Divide the value in rg0 by 4, storing the remainder in rg0
    ; rg0 is now 0

    MVQ rg1, 23  ; Set rg1 to 23
    REM rg1, 3  ; Divide the value in rg1 by 3, storing the remainder in rg1
    ; rg1 is now 2 (the integer result of 7 is discarded)

Shifting

Shifting is the process of moving the bits in a binary number either up
(left — SHL) or down (right — SHR) a certain number of places.

For example:

    MVQ rg0, 0b11010
    ; rg0:
    ; |  Bit  | ... | 64 | 32 | 16 | 8  | 4  | 2  | 1  |
    ; | Value | ... | 0  | 0  | 1  | 1  | 0  | 1  | 0  |

    SHL rg0, 2
    ; rg0:
    ; |  Bit  | ... | 64 | 32 | 16 | 8  | 4  | 2  | 1  |
    ; | Value | ... | 1  | 1  | 0  | 1  | 0  | 0  | 0  |

The bits were shifted 2 places to the left, and new bits on the right
were set to 0.

Here’s one for shifting right:

    MVQ rg0, 0b11010
    ; rg0:
    ; |  Bit  | ... | 64 | 32 | 16 | 8  | 4  | 2  | 1  |
    ; | Value | ... | 0  | 0  | 1  | 1  | 0  | 1  | 0  |

    SHR rg0, 2
    ; rg0:
    ; |  Bit  | ... | 64 | 32 | 16 | 8  | 4  | 2  | 1  |
    ; | Value | ... | 0  | 0  | 0  | 0  | 1  | 1  | 0  |

The bits were shifted 2 places to the right, and new bits on the left
were set to 0.

If, like with the right shift example above, a shift causes at least one
1 bit to go off the edge (either below the first bit or above the 64th),
the carry flag will be set to 1, otherwise it will be set to 0.

Bitwise

Bitwise operations consider each bit of the operands individually
instead of as a whole number. There are three operations that take two
operands (AND, ORR, and XOR), and one that takes only one (NOT).

Here are tables of how each two-operand operation will affect each bit

Bitwise And (AND):

        +---+---+
        | 0 | 1 |
    +---+---+---+
    | 0 | 0 | 0 |
    +---+---+---+
    | 1 | 0 | 1 |
    +---+---+---+

The AND operation will only set a bit to 1 if the bit in both operands
is 1. For example:

    MVQ rg0, 0b00101
    AND rg0, 0b10100
    ; rg0 now has a value of 0b00100

Bitwise Or (ORR):

        +---+---+
        | 0 | 1 |
    +---+---+---+
    | 0 | 0 | 1 |
    +---+---+---+
    | 1 | 1 | 1 |
    +---+---+---+

The ORR operation will set a bit to 1 if the bit in either operand is 1.
For example:

    MVQ rg0, 0b00101
    ORR rg0, 0b10100
    ; rg0 now has a value of 0b10101

Bitwise Exclusive Or (XOR):

        +---+---+
        | 0 | 1 |
    +---+---+---+
    | 0 | 0 | 1 |
    +---+---+---+
    | 1 | 1 | 0 |
    +---+---+---+

The XOR operation will set a bit to 1 if the bit in one, but not both,
operands is 1. For example:

    MVQ rg0, 0b00101
    XOR rg0, 0b10100
    ; rg0 now has a value of 0b10001

The NOT operation only takes a single operand, which must be a register.
It simply “flips” the value of each bit (i.e. 1 becomes 0, 0 becomes 1).

For example:

    MVQ rg0, 0b00101
    NOT rg0
    ; rg0 now has a value of 0b11010

Random Number Generation

The random number instruction (RNG) takes a single operand: the register
to store the result in. The instruction always randomises all 64-bits of
a register, meaning the result could be anywhere between 0 and
18446744073709551615.

Remainder only division (REM) by a value one higher than the desired
maximum can be used to limit the random number to a maximum value, like
so:

    RNG rg0  ; rg0 could now be any value between 0 and 18446744073709551615
    REM rg0, 5  ; rg0 is now constrained between 0 and 4 depending on its initial value

To set a minimum value also, simply add a constant value to the result
of the REM operation:

    RNG rg0  ; rg0 could now be any value between 0 and 18446744073709551615
    REM rg0, 5  ; rg0 is now constrained between 0 and 4 depending on its initial value
    ADD rg0, 5  ; rg0 is now constrained between 5 and 9

Lack of Signed Numbers and Workarounds

AssEmbly can only store and operate on unsigned integers, meaning it has
no native support for negative numbers.

In some scenarios, this won’t make a difference. For example, if a
negative number is simply a midpoint for an addition/subtraction with a
positive overall answer, you can continue to use the wrapped-around
value without error:

    MVQ rg0, 5
    SUB rg0, 10
    ; Expected value is -5, rg0 is actually 18446744073709551611
    MVQ rg1, 25
    ADD rg1, rg0
    ; rg1 is still 20 now as expected, even though rg0 doesn't have the value we expect

If a result of a subtraction has wrapped around (which can be checked
using the carry flag), the absolute result (the non-negative result) can
be found by performing a bitwise not on and incrementing the result by
1, like so:

    MVQ rg0, 5
    SUB rg0, 10
    NOT rg0
    ICR rg0
    ; rg0 is now 5, carry bit is set

Using the carry flag, this operation can be done conditionally (more in
the section on branching), as it should not be done on positive results:

    MVQ rg0, 5
    SUB rg0, rg1  ; Assume rg1 has a value that could cause rg0 to be negative or positive
    JNC :NOT_NEGATIVE  ; Jump to label if carry flag is unset
    NOT rg0  ; These will only run if rg0 wrapped (setting carry flag)
    ICR rg0
    :NOT_NEGATIVE
    ; rg0 is now the absolute result

Jumping

Jumping is the processes of changing where the processor is currently
executing in a program (represented with the rpo register). Jumps can be
used to make loops, execute code if only a certain condition is met, or
to reuse code, such as with subroutines. After a jump, the processor
will continue to execute instructions from the new location, it will not
automatically return to where it was before.

Jumps are usually made to labels, like so:

    MVQ rg0, 0  ; Set rg0 to 0
    :ADD_LOOP  ; Create a label to the following instruction (ADD)
    ADD rg0, 5  ; Add 5 to the current value of rg0
    JMP :ADD_LOOP  ; Go back to ADD_LOOP and continue executing from there

This program will set rg0 to 0, then infinitely keep adding 5 to the
register by jumping back to the ADD_LOOP label. To only jump some of the
time, for example to create a conditional loop, see the following
section on branching.

Here is another example of a jump:

    MVQ rg0, 0
    ADD rg0, 5
    JMP :SKIP
    ADD rg0, 5  ; This won't be executed
    ADD rg0, 5  ; This won't be executed
    :SKIP
    ; rg0 is 5 here

rg0 only ends up being 5 at the end of this example, as jumping to the
SKIP label prevented the two other ADD instructions from being reached.

Jumps can also be made to pointers, though it is important that you are
sure that the pointer will contain the address of a valid opcode before
jumping there.

For example:

    MVQ rg0, :&MY_CODE  ; Move the literal address of MY_CODE to rg0
    JMP *rg0  ; Jump to that address
    MVQ rg0, 5  ; This won't be executed
    :MY_CODE
    MVQ rg0, 17
    ; rg0 will be 17, not 5

Comparing, Testing, and Branching

Branching is similar to jumping in that it changes where in the program
execution is currently taking place, however a condition is first
checked before performing the jump. If the condition is not met, the
program will continue execution as normal without jumping anywhere.

The conditional jump instructions are as follows:

    +----------+----------------------------------+
    | Mnemonic | Meaning                          |
    +----------+----------------------------------+
    | JEQ      | Jump if Equal                    |
    | JNE      | Jump if not Equal                |
    | JLT      | Jump if Less Than                |
    | JLE      | Jump if Less Than or Equal To    |
    | JGT      | Jump if Greater Than             |
    | JGE      | Jump if Greater Than or Equal To |
    +----------+----------------------------------+
    | JZO      | Jump if Zero (=JEQ)              |
    | JNZ      | Jump if not Zero (=JNE)          |
    | JCA      | Jump if Carry (=JLT)             |
    | JNC      | Jump if no Carry (=JGE)          |
    +----------+----------------------------------+

The top section of instructions should be performed following a CMP
instruction (explained in the section on comparing). The bottom section
are aliases of four of the mnemonics in the top section (i.e. they share
the same opcode) designed for use after mathematical operations or for
bit testing (explained more in the relevant sections).

Comparing Numbers

One of the most common types of branch is checking how two numbers
relate to each other. This can be achieved with the CMP instruction. It
takes two operands (the first of which must be a register — it won’t be
modified), and compares them for use with a conditional jump instruction
immediately afterwards.

For example:

    RNG rg0  ; Set rg0 to a random number
    CMP rg0, 1000  ; Compare rg0 to 1000
    JGT :GREATER  ; Jump straight to GREATER if rg0 is greater than 1000
    ADD rg0, 1000  ; This will execute only if rg0 is less than or equal to 1000
    :GREATER
    SUB rg0, 1000  ; This will execute in either situation

Be aware that the GREATER label will still be reached if rg0 is less
than or equal to 1000 here, the ADD instruction will just be executed
first.

To have the contents of the GREATER label execute only if rg0 is greater
than 1000, include an unconditional jump like so:

    RNG rg0  ; Set rg0 to a random number
    CMP rg0, 1000  ; Compare rg0 to 1000
    JGT :GREATER  ; Jump straight to GREATER if rg0 is greater than 1000
    ADD rg0, 1000  ; This will execute only if rg0 is less than or equal to 1000
    JMP :END  ; Jump straight to END to prevent GREATER section being executed
    :GREATER
    SUB rg0, 1000  ; This will execute only if rg0 is greater than 1000
    :END

The CMP instruction works by subtracting the second operand from the
first, but not storing the result anywhere. This operation still updates
the status flags (rsf) however, and these can be used to check how the
numbers relate. For example, if the second operand is greater than the
first, you can guarantee that the operation will set the carry flag, as
it would cause the result to be negative. This means to check if the
first is greater than or equal to the second, you can simply check if
the carry flag was unset. To check if the values were equal, the zero
flag can be checked, as if the two operands of a subtraction are equal,
the result will always be zero.

A full list of what each conditional jump instruction is checking for in
terms of the status flags can be found in the full instruction
reference.

Testing Bits

To test if a single bit of a number is set or not, the TST instruction
can be used. Just like CMP, it takes two operands, the first of which
being a register. The second should usually be a binary literal with
only a single bit (the one to check) set as 1. It should then be
followed by either JZO (jump if zero), or JNZ (jump if not zero). An
example of where this may be used is checking if the third bit of rsf is
set (the file end flag), as there isn’t a built-in conditional jump that
checks this flag.

This would be done like so:

    :READ
    RFC rg0  ; Read the next byte from the open file to rg0
    TST rsf, 0b100  ; Check if the third bit is set
    JZO :READ  ; If it isn't set (i.e. it is equal to 0), jump back to READ

This program will keep looping until the third bit of rsf becomes 1.
meaning that the end of the file has been reached.

Similarly to CMP, TST works by performing a bitwise and on the two
operands, discarding the result, but still updating the status flags. A
bitwise and will ensure that only the bit you want to check remains as
1, but only if it started as 1. If a bit is not one that you are
checking, or it wasn’t 1 to start with, it will end up as 0. If the
resulting number isn’t zero, leaving the zero flag unset, the bit
must’ve been 1, and vice versa.

Checking For a Carry or For Zero

As shown in the section on working around unsigned numbers, the carry
flags and zero flags can also be checked following a mathematical
operation.

To repeat that example:

    MVQ rg0, 5
    SUB rg0, rg1  ; Assume rg1 has a value that could cause rg0 to be negative or positive
    JNC :NOT_NEGATIVE  ; Jump to label if carry flag is unset
    NOT rg0  ; This will only run if rg0 wrapped (setting carry flag)
    ICR rg0
    :NOT_NEGATIVE
    ; rg0 is now the absolute result

JNC here is checking if the carry flag is set or not following the
subtraction. The jump will only occur if the carry flag is 0 (unset),
otherwise, as with the other jump types, execution will continue as
normal. JCA can be used to perform the inverse, jump only if the carry
flag is set.

The zero flag checks can also be used following a mathematical operation
like so:

    SUB rg0, 7  ; Subtract 7 from rg0
    JNZ :NOT_ZERO  ; Jump straight to NOT_ZERO if rg0 didn't become 0
    ADD rg0, 1  ; Only execute this if rg0 became 0 because of the SUB operation
    :NOT_ZERO

The ADD instruction here will only execute if the subtraction by 7
caused rg0 to become exactly equal to 0.

Assembler Directives

Assembler directives follow the same format as standard instructions,
however instead of being assembled to an opcode for the processor to
execute, they tell the assembler itself to do something to modify either
the final binary file or the lines of the source file as its being
assembled.

PAD — Byte Padding

The PAD directive tells the assembler to insert a certain number of 0
bytes wherever the directive is placed in the file. This is most often
used just after a label definition to allocate a certain amount of
guaranteed free and available memory to store data.

For example, consider the following program:

    MVQ rg0, :&PADDING  ; Store the address of the padding in rg0
    JMP :PROGRAM  ; Jump to the next part of the program, skipping over the padding

    :PADDING
    PAD 16  ; Insert 16 empty bytes

    :PROGRAM
    MVQ *rg0, 765  ; Set the first 8 bytes of the padding to represent 765
    ADD rg0, 8  ; Add 8 to rg0, it now points to the next number

This program would assemble to the following bytes:

    99 06 13 00 00 00 00 00 00 00 02 23 00 00 00 00 00 00 00 00 00 00 00 00 00 00 00 00 00 00 00 00 00 00 00 9F 06 FD 02 00 00 00 00 00 00 11 06 08 00 00 00 00 00 00 00

Which can be broken down to:

    Address | Bytes
    --------+----------------------------------------------------
     0x00   | 99             | 06  | 13 00 00 00 00 00 00 00
            | MVQ (reg, lit) | rg0 | :PADDING (address 0x13)
    --------+----------------------------------------------------
     0x0A   | 02  | 23 00 00 00 00 00 00 00
            | JMP | :PROGRAM (address 0x23)
    --------+----------------------------------------------------
     0x13   | 00 00 00 00 00 00 00 00 00 00 00 00 00 00 00 00
            | PAD 16
    --------+----------------------------------------------------
     0x23   | 9F             | 06   | FD 02 00 00 00 00 00 00
            | MVQ (ptr, lit) | *rg0 | 765 (0x2FD)
    --------+----------------------------------------------------
     0x2D   | 11  | 06  | 08 00 00 00 00 00 00 00
            | ADD | rg0 | 8

Note that usually, to reduce the number of jumps required, PADs would be
placed after all program instructions. It was put in the middle of the
program here for demonstration purposes.

DAT — Byte Insertion

The DAT directive inserts either a single byte, or a string of UTF-8
character bytes, into a program wherever the directive is located. As
with PAD, it can be directly preceded by a label definition to point to
the byte or string of bytes. If not being used with a string, DAT can
only insert single bytes at once, meaning the maximum value is 255. It
is also not suitable for inserting numbers to be used in 64-bit
expecting operations (such as maths and bitwise), see the following
section on the NUM directive for inserting 64-bit numbers.

An example of single byte insertion:

    MVB rg0, :BYTE  ; MVB must be used, as DAT will not insert a full 64-bit number
    ; rg0 is now 54
    HLT  ; Stop the program executing into the DAT insertion (important!)

    :BYTE
    DAT 54  ; Insert a single 54 byte (0x36)

This program assembles into the following bytes:

    82 06 0B 00 00 00 00 00 00 00 00 36

Which can be broken down to:

    Address | Bytes
    --------+----------------------------------------------------
     0x00   | 82             | 06  | 0B 00 00 00 00 00 00 00
            | MVB (reg, adr) | rg0 | :BYTE (address 0x0B)
    --------+----------------------------------------------------
     0x0A   | 00
            | HLT
    --------+----------------------------------------------------
     0x0B   | 36
            | DAT 54

Or an example of using a string:

    MVQ rg0, :&STRING  ; Move literal address of string to rg0
    :STRING_LOOP
    MVB rg1, *rg0  ; Move contents of address stored in rg0 to rg1
    CMP rg1, 0  ; Check if rg1 is 0
    JEQ :END  ; If it is, stop program
    ICR rg0  ; Otherwise, increment source address by 1
    WCC rg1  ; Write the read character to the console
    JMP :STRING_LOOP  ; Loop back to print next character

    :END
    HLT  ; End execution to stop processor running into string data

    :STRING
    DAT "Hello!\0"  ; Store a string of character bytes after program data.
    ; Note that the string ends with '\0' (a 0 or "null" byte)

This program will loop through the string, placing the byte value of
each character in rg0 and writing it to the console, until it reaches
the 0 byte, when it will then stop to avoid looping infinitely. While
not a strict requirement, terminating a string with a 0 byte like this
should always be done to give an easy way of knowing when the end of a
string has been reached. Placing a DAT 0 directive on the line after the
string insertion will also achieve this 0 termination, and will result
in the exact same bytes being assembled, however using the \0 escape
sequence is more compact. Escape sequences are explained after this
example.

The example program assembles down to the following bytes:

    99 06 2E 00 00 00 00 00 00 00 83 07 06 75 07 00 00 00 00 00 00 00 00 04 2D 00 00 00 00 00 00 00 14 06 CC 07 02 0A 00 00 00 00 00 00 00 00 48 65 6C 6C 6F 21 00

Which can be broken down to:

    Address | Bytes
    --------+----------------------------------------------------
     0x00   | 99             | 06  | 2E 00 00 00 00 00 00 00
            | MVQ (reg, lit) | rg0 | :STRING (address 0x2E)
    --------+----------------------------------------------------
     0x0A   | 83             | 07  | 06
            | MVB (reg, ptr) | rg1 | *rg0
    --------+----------------------------------------------------
     0x0D   | 75             | 07  | 00 00 00 00 00 00 00 00
            | CMP (reg, lit) | rg1 | 0
    --------+----------------------------------------------------
     0x17   | 04        | 2D 00 00 00 00 00 00 00
            | JEQ (adr) | :END (address 0x2D)
    --------+----------------------------------------------------
     0x20   | 14        | 06
            | ICR (reg) | rg0
    --------+----------------------------------------------------
     0x22   | CC        | 07
            | WCC (reg) | rg1
    --------+----------------------------------------------------
     0x24   | 02        | 0A 00 00 00 00 00 00 00
            | JMP (adr) | :STRING_LOOP (address 0x0A)
    --------+----------------------------------------------------
     0x2D   | 00
            | HLT
    --------+----------------------------------------------------
     0x2E   | 48 65 6C 6C 6F 21 00
            | DAT "Hello!\0"

Escape Sequences

There are some sequences of characters that have special meanings when
found inside a string. Each of these begins with a backslash (\)
character and are used to insert characters into the string that
couldn’t be inserted normally. Every supported sequence is as follows:

  ---------------------------------------------------------------------------------
  Escape       Character    Notes
  sequence     name         
  ------------ ------------ -------------------------------------------------------
  \"           Double quote Used to insert a double quote into the string without
                            causing the string to end.

  \\           Backslash    In order for a string to contain a backslash, you must
                            escape it so it isn’t treated as the start of an escape
                            sequence.

  \0           Null         ASCII 0x00. Should be used to terminate every string.

  \a           Alert        ASCII 0x07.

  \b           Backspace    ASCII 0x08.

  \f           Form feed    ASCII 0x0C.

  \n           Newline      ASCII 0x0A. Will cause the string to move onto a new
                            console/file line when printed. Should be preceded by
                            \r on Windows.

  \r           Carriage     ASCII 0x0D.
               return       

  \t           Horizontal   ASCII 0x09.
               tab          

  \v           Vertical tab ASCII 0x0B.

  \u....       Unicode      Inserts the unicode character with a codepoint
               codepoint    represented by 4 hexadecimal digits in the range 0x0000
               (16-bit)     to 0xFFFF.

  \U........   Unicode      Inserts the unicode character with a codepoint
               codepoint    represented by 8 hexadecimal digits in the range
               (32-bit)     0x00000000 to 0x0010FFFF, excluding 0x0000d800 to
                            0x0000dfff.

  \'           Single quote Included for future expansion. Not currently required -
                            simply type a ' character instead.
  ---------------------------------------------------------------------------------

NUM — Number Insertion

The NUM directive is similar to DAT, except it always inserts 8 bytes
exactly, so can be used to represent 64-bit numbers for use in
instructions which always work on 64-bit values, like maths and bitwise
operations. NUM cannot be used to insert strings, only single 64-bit
integers.

An example:

    MVQ rg0, 115  ; Initialise rg0 to 15
    ADD rg0, :NUMBER  ; Add the number stored in memory to rg0
    ; rg0 is now 100130
    HLT  ; End execution to stop processor running into number data

    :NUMBER
    NUM 100_015  ; Insert the number 100015 with 8 bytes

Which will produce the following bytes:

    99 06 73 00 00 00 00 00 00 00 12 06 15 00 00 00 00 00 00 00 00 AF 86 01 00 00 00 00 00

Breaking down into:

    Address | Bytes
    --------+----------------------------------------------------
     0x00   | 99             | 06  | 73 00 00 00 00 00 00 00
            | MVQ (reg, lit) | rg0 | 115 (0x73)
    --------+----------------------------------------------------
     0x0A   | 12             | 06  | 15 00 00 00 00 00 00 00
            | ADD (reg, adr) | rg0 | :NUMBER (address 0x15)
    --------+----------------------------------------------------
     0x14   | 00
            | HLT
    --------+----------------------------------------------------
     0x15   | AF 86 01 00 00 00 00 00
            | NUM 100_015 (0x186AF)

As with other operations in AssEmbly, NUM stores numbers in memory using
little endian encoding. See the section on moving with memory for more
info on how this encoding works.

MAC — Macro Definition

The MAC directive defines a macro, a piece of text that the assembler
will replace with another on every line where the text is present. The
directive takes the text to replace as the first operand, then the text
for it to be replaced with as the second. Macros only take effect on
lines after the one where they are defined, and they can be overwritten
to change the replacement text by defining a new macro with the same
name as a previous one. Unlike other instructions, the operands to the
MAC directive don’t have to be a standard valid format of operand, both
will automatically be interpreted as literal text.

For example:

    MVQ rg0, Number  ; Results in an error

    MAC Number, 345
    MVQ rg0, Number
    ; rg0 is now 345

    MAC Number, 678
    MVQ rg1, Number
    ; rg1 is now 678

    MAC Inst, ICR rg1
    Inst
    ; rg1 is now 679

The first line here results in an error, as a macro with a name of
Number hasn’t been defined yet (macros don’t apply retroactively).
MVQ rg0, Number gets replaced with MVQ rg0, 345, setting rg0 to 345.
MVQ rg1, Number gets replaced with MVQ rg1, 678, as the Number macro was
redefined on the line before, setting rg1 to 678. Inst gets replaced
with ICR rg1, incrementing rg1 by 1, therefore setting it to 679 (macros
can contain spaces and can be used to give another name to mnemonics).

Note that macros cannot contain commas or unclosed quotes ("), and
surrounding whitespace will be ignored. They are case sensitive, and
macros with the same name but different capitalisation can exist
simultaneously.

IMP — File Importing

The IMP directive inserts the contents of another file wherever the
directive is placed. It allows a program to be split across multiple
files, as well as allowing code to be reused across multiple source
files without having to copy the code into each file. The directive
takes a single string operand (which must be enclosed in quotes), which
can either be a full path (i.e. Drive:\Folder\Folder\file.asm) or a path
relative to the directory of the source file being assembled
(i.e. file.asm, Folder\file.asm, or ..\Folder\file.asm).

For example, suppose you had two files in the same folder, one called
program.asm, and one called numbers.asm.

Contents of program.asm:

    MVQ rg0, :NUMBER_ONE
    MVQ rg1, :NUMBER_TWO
    HLT  ; Prevent program executing into number data

    IMP "numbers.asm"

Contents of numbers.asm:

    :NUMBER_ONE
    NUM 123

    :NUMBER_TWO
    NUM 456

When program.asm is assembled, the assembler will open and include the
lines in numbers.asm once it reaches the IMP directive, resulting in the
file looking like so:

    MVQ rg0, :NUMBER_ONE
    MVQ rg1, :NUMBER_TWO
    HLT  ; Prevent program executing into number data

    IMP "numbers.asm"
    :NUMBER_ONE
    NUM 123

    :NUMBER_TWO
    NUM 456

Meaning that rg0 will finish with a value of 123, and rg1 will finish
with a value of 456.

The IMP directive simply inserts the text contents of a file into the
current file for assembly. This means that any label names in files
being imported will be usable in the main file, though imposes the added
restriction that label names must be unique across the main file and all
its imported files.

Files given to the IMP directive must be AssEmbly source files, not
already assembled binaries. It is recommended, though not a strict
requirement, that import statements are placed at the end of a file, as
that will make it easier to ensure that the imported contents of a file
aren’t executed by mistake as part of the main program.

Care should be taken to ensure that a file does not end up depending on
itself, even if it is through other files, as this will result in an
infinite loop of imports (also known as a circular dependency). The
AssEmbly assembler will detect these and throw an error should one
occur.

An example of a circular dependency:

file_one.asm:

    IMP "file_two.asm"

file_two.asm:

    IMP "file_three.asm"

file_three.asm:

    IMP "file_one.asm"

Attempting to assemble any of these three files would result in the
assembler throwing an error, as each file ends up depending on itself as
it resolves its import.

ANALYZER — Toggling Assembler Warnings

The AssEmbly assembler checks for common issues with your source code
when you assemble it in order to alert you of potential issues and
improvements that can be made. There may be some situations, however,
where you want to suppress these issues from being detected. This can be
done within the source code using the ANALYZER directive. The directive
takes three operands: the severity of the warning (either error,
warning, or suggestion); the numerical code for the warning (this is a
4-digit number printed alongside the message); and whether to enable
(1), disable (0) or restore the warning to its state as it was at the
beginning of assembly (r).

After using the directive, its effect remains active until assembly
ends, or the same warning is toggled again with the directive further on
in the code.

For example:

    CMP rg0, 0  ; generates suggestion 0005

    ANALYZER suggestion, 0005, 0
    CMP rg0, 0  ; generates no suggestion
    CMP rg0, 0  ; still generates no suggestion
    ANALYZER suggestion, 0005, 1  ; 'r' would also work if the suggestion isn't disabled via a CLI argument

    CMP rg0, 0  ; generates suggestion 0005 again

Be aware that some analyzers do not run until the end of the assembly
process and so cannot be re-enabled without inadvertently causing the
warning to re-appear. This can be overcome by placing the disabling
ANALYZER directive at the end of the base file for any analyzers where
this behaviour is an issue, or by simply not re-enabling the analyzer.

Console Input and Output

AssEmbly has native support for reading and writing from the console.
There are four types of write that can be performed: 64-bit number in
decimal; byte in decimal; byte in hexadecimal; and a raw byte
(character). There is only a single type of read: a single raw byte.
There is no native support for reading numbers in any base, nor is there
support for reading or writing multiple numbers/bytes at once.

Writing can be done from registers, literals, labels, and pointers;
reading must be done to a register. As with the move instructions, if a
byte write instruction is used on a register or literal, only the lowest
byte will be considered. If one is used on a label or a pointer, only a
single byte of memory will be read, as an opposed to the 8 bytes that
are read when writing a 64-bit number.

An example of each type of write:

    MVQ rg0, 0xFF0062

    WCN rg0  ; Write a 64-bit number to the console in decimal
    ; "16711778" (0xFF0062) is written to the console

    WCC 10  ; Write a newline character

    WCB rg0  ; Write a single byte to the console in decimal
    ; "98" (0x62) is written to the console

    WCC 10  ; Write a newline character

    WCX rg0  ; Write a single byte to the console in hexadecimal
    ; "62" is written to the console

    WCC 10  ; Write a newline character

    WCC rg0  ; Write a single byte to the console as a character
    ; "b" (0x62) is written to the console

    WCC 10  ; Write a newline character

Keep in mind that newlines are not automatically written after each
write instruction, you will need to manually write the raw byte 10 (a
newline character) to start writing on a new line. See the ASCII table
at the end of the document for other common character codes.

An example of reading a byte:

    RCC rg0  ; Read a byte from the console and save the byte code to rg0

When an RCC instruction is reached, the program will pause execution and
wait for the user to input a character to the console. Once a character
has been inputted, the corresponding byte value of the character will be
copied to the given register. In this example, if the user types a
lowercase “b”, 0x62 would be copied to rg0.

Be aware that if the user types a character that requires multiple bytes
to represent in UTF-8, RCC will still only retrieve a single byte. You
will have to use RCC multiple times to get all of the bytes needed to
represent the character. WCC will also only write a single byte at a
time, though as long as the console has UTF-8 support, simply writing
each UTF-8 byte one after the other will result in the correct character
being displayed.

Note that the user does not need to press enter after inputting a
character, execution will resume immediately after a single character is
typed. If you wish to wait for the user to press enter, compare the
inputted character to 10 (the code for a newline character). The example
program input.ext.asm contains a subroutine which does this. The user
pressing the enter key will always give a single 10 byte, regardless of
platform.

File Handling

As well as interfacing with the console, AssEmbly also has native
support for handling files.

Opening and Closing

Files must be explicitly opened with the OFL instruction before they can
read or written to, and only one file can be open at a time. You should
close the currently open file with the CFL instruction when you have
finished operating on it.

Filepaths given to OFL to be opened should be strings of UTF-8 character
bytes in memory, ending with at least one 0 byte. An example static
filepath definition is as follows:

    :FILE_PATH
    DAT "file.txt\0"

This would normally be placed after all program code and a HLT
instruction to prevent it accidentally being executed as if it were part
of the program. The file can be opened with the following line anywhere
in the program:

    OFL :FILE_PATH
    ...
    CFL

You could also use a pointer if you wish:

    MVQ rg0, :&FILE_PATH
    OFL *rg0
    ...
    CFL

CFL will close whatever file is currently open, so does not require any
operands. If a file at the specified path does not exist when it is
opened, an empty one will be created.

Reading and Writing

Reading and writing from files is almost identical to how it is done
from the console. Registers, literals, labels, and pointers can all be
written, and reading must be done to a register. When using byte writing
instructions, only the lower byte of registers and literals is
considered, and only a single byte of memory is read for labels and
pointers. An open file can be both read from and written to while it is
open, though changes written to the file will not be reflected in either
the current AssEmbly program or other applications until the file is
closed. If a file already has data in it when it is written to, the new
data will start overwriting from the first byte in the file. Any
remaining data that does not get overwritten will remain unchanged, and
the size of the file will not change unless more bytes are written than
were originally in the file. To clear a file before writing it, use the
DFL instruction to delete the file beforehand.

An example of writing to a file:

    MVQ rg0, 0xFF0062
    OFL :FILE_PATH  ; Open file with the 0-terminated string at :FILE_PATH

    WFN rg0  ; Write a 64-bit number to the file in decimal
    ; "16711778" (0xFF0062) is appended to the file

    WFC 10  ; Write a newline character

    WFB rg0  ; Write a single byte to the file in decimal
    ; "98" (0x62) is appended to the file

    WFC 10  ; Write a newline character

    WFX rg0  ; Write a single byte to the file in hexadecimal
    ; "62" is appended to the file

    WFC 10  ; Write a newline character

    WFC rg0  ; Write a single byte to the file as a character
    ; "b" (0x62) is appended to the file

    WFC 10  ; Write a newline character
    CFL  ; Close the file, saving newly written contents

    HLT  ; Prevent executing into string data

    :FILE_PATH
    DAT "file.txt\0"

Executing this program will create a file called file.txt with the
following contents:

    16711778
    98
    62
    b

File contents can be read with the RFC instruction, taking a single
register as an operand. The next unread byte from the file will be
stored in the specified register. Text files are not treated specially,
RFC will simply retrieve the characters 1 byte at a time as they are
encoded in the file. If the end of the file has been reached after
reading, the file end flag will be set to 1. The only way to reset the
current reading position in a file is to close and reopen the file.

To read all bytes until the end of a file, you will need to continually
read single bytes from the file, testing the file end flag after every
read, stopping as soon as it becomes set. The example program
read_file.asm has an example of this, as well as this example from the
bit testing section:

    :READ
    RFC rg0  ; Read the next byte from the open file to rg0
    TST rsf, 0b100  ; Check if the third bit is set
    JZO :READ  ; If it isn't set (i.e. it is equal to 0), jump back to READ

Other Operations

As well as reading and writing, there are also instructions for checking
whether a file exists (FEX), getting the size of a file (FSZ), and
deleting a file (DFL). They all take a path in the same way OFL does.
DFL has no effect other than deleting the file. FEX and FSZ first take a
register operand to store their result in, then the path to the file as
the second operand. FEX stores 1 in the register if the file exists, 0
if not. FSZ stores the total size of the file in bytes.

The Stack

The stack is a section of memory most often used in conjunction with
subroutines, explained in the subsequent section. It starts at the very
end of available memory, and dynamically grows backwards as more items
are added (pushed) to it. The stack contains exclusively 64-bit (8 byte)
values. Registers, literals, labels, and pointers can all be given as
operands to the push (PSH) instruction.

Once items have been pushed to the stack, they can be removed (popped),
starting at the most recently pushed item. As with most other
instructions with a destination, items from the stack must be popped
into registers with the POP instruction. Once an item is removed from
the stack, the effective size of the stack shrinks back down, and the
popped item will no longer be considered part of the stack until and
unless it is pushed again.

The rso register contains the address of the first byte of the top item
in the stack. Its value will get lower as items are pushed, and greater
as items are popped. More info on the rso register’s behaviour can be
found in the registers section.

Take this visual example, assuming memory is 2046 bytes in size (making
2045 the maximum address):

    ; rso = 2046
    ; | Addresses |    2022..2029    |    2030..2037    |    2038..2045    ||
    ; |   Value   | ???????????????? | ???????????????? | ???????????????? ||

    PSH 0xDEADBEEF  ; Push 0xDEADBEEF (3735928559) to the stack

    ; rso = 2038
    ; | Addresses |    2022..2029    |    2030..2037    ||    2038..2045    |
    ; |   Value   | ???????????????? | ???????????????? || 00000000EFBEADDE |

    PSH 0xCAFEB0BA  ; Push 0xCAFEB0BA (3405689018) to the stack

    ; rso = 2030
    ; | Addresses |    2022..2029    ||    2030..2037    |    2038..2045    |
    ; |   Value   | ???????????????? || 00000000BAB0FECA | 00000000EFBEADDE |

    PSH 0xD00D2BAD  ; Push 0xD00D2BAD (3490524077) to the stack

    ; rso = 2022
    ; | Addresses ||    2022..2029    |    2030..2037    |    2038..2045    |
    ; |   Value   || 00000000AD2B0DD0 | 00000000BAB0FECA | 00000000EFBEADDE |

    POP rg0  ; Pop the most recent non-popped item from the stack into rg0

    ; rso = 2030
    ; | Addresses |    2022..2029    ||    2030..2037    |    2038..2045    |
    ; |   Value   | ???????????????? || 00000000BAB0FECA | 00000000EFBEADDE |
    ; rg0 = 0xD00D2BAD

    POP rg0  ; Pop the most recent non-popped item from the stack into rg0

    ; rso = 2038
    ; | Addresses |    2022..2029    |    2030..2037    ||    2038..2045    |
    ; |   Value   | ???????????????? | ???????????????? || 00000000EFBEADDE |
    ; rg0 = 0xCAFEB0BA

Using the Stack to Preserve Registers

A common use of the stack is to store the value of a register, use the
register for a purpose that differs from its original one, then restore
the register to the stored value. This is particularly useful in
sections of reusable code (such as subroutines) where you cannot
guarantee whether a register will be in use or not.

An example of this is as follows:

    MVQ rg0, 45
    ADD rg0, 20
    ; rg0 is 65

    PSH rg0  ; Push the current value of rg0 to the stack
    MVQ rg0, 200
    MUL rg0, 10
    ; rg0 is 2000

    POP rg0  ; Pop the old rg0 back into rg0
    ; rg0 is back to 65

Subroutines

A subroutine is a section of a program that can be specially jumped to
(called) from multiple different points in a program. They differ from a
standard jump in that the position in the program that a subroutine is
called from is stored automatically, so can be returned to at any point
with ease. This makes reusing the same section of code across different
parts of a program, or even across different programs, much easier.

Subroutines are defined with a label as with any other form of jump
destination — to call one, use the CAL instruction with either the label
or a pointer to that label. Once you are within a subroutine, you can
return to the calling location with the RET instruction, no operands
required.

An example of a simple subroutine:

    MVQ rg0, 5
    CAL :ADD_TO_RG0
    ; rg0 is now 15

    MVQ rg1, :&ADD_TO_RG0
    MVQ rg0, 46
    CAL *rg1
    ; rg0 is now 56

    HLT

    :ADD_TO_RG0
    ADD rg0, 10
    RET

Specifically, RET will cause rpo to be updated to the address storing
the opcode directly after the CAL instruction that was used to call the
subroutine. Unless they are halting the program, subroutines should
always exit with a RET instruction and nothing else.

Fast Calling

The CAL instruction can also take an optional second operand: a value to
pass to the subroutine. This is called fast calling or fast passing; the
passed value gets stored in rfp and can be any one of a register,
literal, label, or pointer. More info on the behaviour of the register
itself and how it should be used can be found in its part of the
registers section. Parameters are always 64-bit values, so when passing
a label or a register, 8 bytes of memory will always be read.

An example of subroutines utilising fast calling:

    :SUBROUTINE_ONE
    ADD rfp, 1
    MVQ rg0, rfp
    RET

    :SUBROUTINE_TWO
    ADD rfp, 2
    MVQ rg0, rfp
    RET

    CAL :SUBROUTINE_ONE, 4  ; This will implicitly set rfp to 4
    ; rg0 is now 5
    CAL :SUBROUTINE_TWO, 6  ; This will implicitly set rfp to 6
    ; rg0 is now 8

Return Values

The RET instruction can also take an optional operand to return a value.
Return values can be registers, literals, labels, or pointers, and are
stored in rrv. As with fast pass parameters, return values are always
64-bits/8 bytes. The exact behaviour and usage of the register can be
found in its part of the registers section.

Here is the above example for fast calling adapted to use return values:

    :SUBROUTINE_ONE
    ADD rfp, 1
    RET rfp  ; Return, setting rrv to the value of rfp

    :SUBROUTINE_TWO
    ADD rfp, 2
    RET rfp  ; Return, setting rrv to the value of rfp

    CAL :SUBROUTINE_ONE, 4
    ; rrv is now 5
    CAL :SUBROUTINE_TWO, 6
    ; rrv is now 8

Subroutines and the Stack

In order to store the address to return to when using subroutines, the
stack is utilised. Every time the CAL instruction is used, the address
of the next opcode, and the current value of rsb, are pushed to the
stack in that order. rsb and rso will then be updated to the new address
of the top of the stack (the address where rsb was pushed to). rsb will
continue to point here (the base) until another subroutine is called or
the subroutine is returned from. rso will continue to update as normal
as items are popped to and pushed from the stack, always pointing to the
top of it. The area from the current base (rsb) to the top of the stack
(rso) is called the current stack frame. Multiple stack frames can be
stacked on top of each other if a subroutine is called from another
subroutine.

When returning from a subroutine, the opposite is performed. rsb, and
rpo are popped off the top of the stack, thereby continuing execution as
it was before the subroutine was called. It is important that all values
apart from these two are popped off the stack prior to using the RET
instruction (you can ensure this by moving the value of rsb into rso).
After returning rso will point to the same address as when the function
was called.

If you utilise registers in a subroutine, you should use the stack to
ensure that the value of each modified register is returned to its
initial value before returning from the subroutine. See the above
section on using the stack to preserve registers for info on how to do
this.

Passing Multiple Parameters

The CAL instruction can only take a single parameter, however there may
be situations where multiple values need to be passed to a subroutine;
it is best to use the stack in situations such as these. Before calling
the subroutine, push any values you want to act as parameters to the
subroutine, to the stack. Once the subroutine has been called, you can
use rsb to calculate the address that each parameter will be stored at.
To access the first parameter (the last one pushed before calling), you
need to account for the two automatically pushed values first. These,
along with every other value in the stack, are all 8 bytes long, so
adding 16 (8 * 2) to rsb will get you the address of this parameter (you
should do this in another register, rsb should be left unmodified). To
access any subsequent parameters, simply add another 8 on top of this.

For example:

    PSH 4  ; Parameter D
    PSH 3  ; Parameter C
    PSH 2  ; Parameter B
    CAL :SUBROUTINE, 1  ; Parameter A (rfp)
    ; rrv is now 10

    :SUBROUTINE
    PSH rg0  ; Preserve the value of rg0

    MVQ rg0, rsb
    ADD rg0, 16  ; Parameter B
    ADD rfp, *rg0
    ; rfp is now 3
    ADD rg0, 8  ; Parameter C
    ADD rfp, *rg0
    ; rfp is now 6
    ADD rg0, 8  ; Parameter D
    ADD rfp, *rg0
    ; rfp is now 10

    POP rg0  ; Restore rg0 to its original value
    RET rfp

Text Encoding

All text in AssEmbly (input from/output to the console; strings inserted
by DAT; strings given to OFL, DFL, FEX, etc) is encoded in UTF-8. This
means that all characters that are a part of the ASCII character set
only take up a single byte, though some characters may take as many as 4
bytes to store fully.

Be aware that when working with characters that require multiple bytes,
instructions like RCC, RFC, WCC, and WFC still only work on single bytes
at a time. As long as you read/write all of the UTF-8 bytes in the
correct order, they should be stored and displayed correctly.

Text bytes read from files will not be automatically converted to UTF-8
if the file was saved with another encoding.

Full Instruction Reference

  -----------------------------------------------------------------------------------------
  Mnemonic      Full Name        Operands    Function                              Opcode
  ------------- ---------------- ----------- ------------------------------------- --------
  Control                                                                          

  HLT           Halt             -           Stops the processor from executing    0x00
                                             the program                           

  NOP           No Operation     -           Do nothing                            0x01

  Jumping                                                                          

  JMP           Jump             Address     Jump unconditionally to an address in 0x02
                                             a label                               

  JMP           Jump             Pointer     Jump unconditionally to an address in 0x03
                                             a register                            

  JEQ / JZO     Jump if Equal /  Address     Jump to an address in a label only if 0x04
                Jump if Zero                 the zero status flag is set           

  JEQ / JZO     Jump if Equal /  Pointer     Jump to an address in a register only 0x05
                Jump if Zero                 if the zero status flag is set        

  JNE / JNZ     Jump if not      Address     Jump to an address in a label only if 0x06
                Equal / Jump if              the zero status flag is unset         
                not Zero                                                           

  JNE / JNZ     Jump if not      Pointer     Jump to an address in a register only 0x07
                Equal / Jump if              if the zero status flag is unset      
                not Zero                                                           

  JLT / JCA     Jump if Less     Address     Jump to an address in a label only if 0x08
                Than / Jump if               the carry status flag is set          
                Carry                                                              

  JLT / JCA     Jump if Less     Pointer     Jump to an address in a register only 0x09
                Than / Jump if               if the carry status flag is set       
                Carry                                                              

  JLE           Jump if Less     Address     Jump to an address in a label only if 0x0A
                Than or Equal To             either the carry or zero flags are    
                                             set                                   

  JLE           Jump if Less     Pointer     Jump to an address in a register only 0x0B
                Than or Equal To             if either the carry or zero flags are 
                                             set                                   

  JGT           Jump if Greater  Address     Jump to an address in a label only if 0x0C
                Than                         both the carry and zero flags are     
                                             unset                                 

  JGT           Jump if Greater  Pointer     Jump to an address in a register only 0x0D
                Than                         if both the carry and zero flags are  
                                             unset                                 

  JGE / JNC     Jump if Greater  Address     Jump to an address in a label only if 0x0E
                Than or Equal To             the carry status flag is unset        
                / Jump if no                                                       
                Carry                                                              

  JGE / JNC     Jump if Greater  Pointer     Jump to an address in a register only 0x0F
                Than or Equal To             if the carry status flag is unset     
                / Jump if no                                                       
                Carry                                                              

  Math                                                                             

  ADD           Add              Register,   Add the contents of one register to   0x10
                                 Register    another                               

  ADD           Add              Register,   Add a literal value to the contents   0x11
                                 Literal     of a register                         

  ADD           Add              Register,   Add the contents of memory at an      0x12
                                 Address     address in a label to a register      

  ADD           Add              Register,   Add the contents of memory at an      0x13
                                 Pointer     address in a register to a register   

  ICR           Increment        Register    Increment the contents of a register  0x14
                                             by 1                                  

  SUB           Subtract         Register,   Subtract the contents of one register 0x20
                                 Register    from another                          

  SUB           Subtract         Register,   Subtract a literal value from the     0x21
                                 Literal     contents of a register                

  SUB           Subtract         Register,   Subtract the contents of memory at an 0x22
                                 Address     address in a label from a register    

  SUB           Subtract         Register,   Subtract the contents of memory at an 0x23
                                 Pointer     address in a register from a register 

  DCR           Decrement        Register    Decrement the contents of a register  0x24
                                             by 1                                  

  MUL           Multiply         Register,   Multiply the contents of one register 0x30
                                 Register    by another                            

  MUL           Multiply         Register,   Multiply the contents of a register   0x31
                                 Literal     by a literal value                    

  MUL           Multiply         Register,   Multiply a register by the contents   0x32
                                 Address     of memory at an address in a label    

  MUL           Multiply         Register,   Multiply a register by the contents   0x33
                                 Pointer     of memory at an address in a register 

  DIV           Integer Divide   Register,   Divide the contents of one register   0x40
                                 Register    by another, discarding the remainder  

  DIV           Integer Divide   Register,   Divide the contents of a register by  0x41
                                 Literal     a literal value, discarding the       
                                             remainder                             

  DIV           Integer Divide   Register,   Divide a register by the contents of  0x42
                                 Address     memory at an address in a label,      
                                             discarding the remainder              

  DIV           Integer Divide   Register,   Divide a register by the contents of  0x43
                                 Pointer     memory at an address in a register,   
                                             discarding the remainder              

  DVR           Divide With      Register,   Divide the contents of one register   0x44
                Remainder        Register,   by another, storing the remainder     
                                 Register                                          

  DVR           Divide With      Register,   Divide the contents of a register by  0x45
                Remainder        Register,   a literal value, storing the          
                                 Literal     remainder                             

  DVR           Divide With      Register,   Divide a register by the contents of  0x46
                Remainder        Register,   memory at an address in a label,      
                                 Address     storing the remainder                 

  DVR           Divide With      Register,   Divide a register by the contents of  0x47
                Remainder        Register,   memory at an address in a register,   
                                 Pointer     storing the remainder                 

  REM           Remainder Only   Register,   Divide the contents of one register   0x48
                                 Register    by another, storing only the          
                                             remainder                             

  REM           Remainder Only   Register,   Divide the contents of a register by  0x49
                                 Literal     a literal value, storing only the     
                                             remainder                             

  REM           Remainder Only   Register,   Divide a register by the contents of  0x4A
                                 Address     memory at an address in a label,      
                                             storing only the remainder            

  REM           Remainder Only   Register,   Divide a register by the contents of  0x4B
                                 Pointer     memory at an address in a register,   
                                             storing only the remainder            

  SHL           Shift Left       Register,   Shift the bits of one register left   0x50
                                 Register    by another register                   

  SHL           Shift Left       Register,   Shift the bits of a register left by  0x51
                                 Literal     a literal value                       

  SHL           Shift Left       Register,   Shift the bits of a register left by  0x52
                                 Address     the contents of memory at an address  
                                             in a label                            

  SHL           Shift Left       Register,   Shift the bits of a register left by  0x53
                                 Pointer     the contents of memory at an address  
                                             in a register                         

  SHR           Shift Right      Register,   Shift the bits of one register right  0x54
                                 Register    by another register                   

  SHR           Shift Right      Register,   Shift the bits of a register right by 0x55
                                 Literal     a literal value                       

  SHR           Shift Right      Register,   Shift the bits of a register right by 0x56
                                 Address     the contents of memory at an address  
                                             in a label                            

  SHR           Shift Right      Register,   Shift the bits of a register right by 0x57
                                 Pointer     the contents of memory at an address  
                                             in a register                         

  Bitwise                                                                          

  AND           Bitwise And      Register,   Bitwise and one register by another   0x60
                                 Register                                          

  AND           Bitwise And      Register,   Bitwise and a register by a literal   0x61
                                 Literal     value                                 

  AND           Bitwise And      Register,   Bitwise and a register by the         0x62
                                 Address     contents of memory at an address in a 
                                             label                                 

  AND           Bitwise And      Register,   Bitwise and a register by the         0x63
                                 Pointer     contents of memory at an address in a 
                                             register                              

  ORR           Bitwise Or       Register,   Bitwise or one register by another    0x64
                                 Register                                          

  ORR           Bitwise Or       Register,   Bitwise or a register by a literal    0x65
                                 Literal     value                                 

  ORR           Bitwise Or       Register,   Bitwise or a register by the contents 0x66
                                 Address     of memory at an address in a label    

  ORR           Bitwise Or       Register,   Bitwise or a register by the contents 0x67
                                 Pointer     of memory at an address in a register 

  XOR           Bitwise          Register,   Bitwise exclusive or one register by  0x68
                Exclusive Or     Register    another                               

  XOR           Bitwise          Register,   Bitwise exclusive or a register by a  0x69
                Exclusive Or     Literal     literal value                         

  XOR           Bitwise          Register,   Bitwise exclusive or a register by    0x6A
                Exclusive Or     Address     the contents of memory at an address  
                                             in a label                            

  XOR           Bitwise          Register,   Bitwise exclusive or a register by    0x6B
                Exclusive Or     Pointer     the contents of memory at an address  
                                             in a register                         

  NOT           Bitwise Not      Register    Invert each bit of a register         0x6C

  RNG           Random Number    Register    Randomise each bit of a register      0x6D
                Generator                                                          

  Comparison                                                                       

  TST           Test             Register,   Bitwise and two registers, discarding 0x70
                                 Register    the result whilst still updating      
                                             status flags                          

  TST           Test             Register,   Bitwise and a register and a literal  0x71
                                 Literal     value, discarding the result whilst   
                                             still updating status flags           

  TST           Test             Register,   Bitwise and a register and the        0x72
                                 Address     contents of memory at an address in a 
                                             label, discarding the result          

  TST           Test             Register,   Bitwise and a register and the        0x73
                                 Pointer     contents of memory at an address in a 
                                             register, discarding the result       

  CMP           Compare          Register,   Subtract a register from another,     0x74
                                 Register    discarding the result whilst still    
                                             updating status flags                 

  CMP           Compare          Register,   Subtract a literal value from a       0x75
                                 Literal     register, discarding the result       
                                             whilst still updating status flags    

  CMP           Compare          Register,   Subtract the contents of memory at an 0x76
                                 Address     address in a label from a register,   
                                             discarding the result                 

  CMP           Compare          Register,   Subtract the contents of memory at an 0x77
                                 Pointer     address in a register from a          
                                             register, discarding the result       

  Data Moving                                                                      

  MVB           Move Byte        Register,   Move the lower 8-bits of one register 0x80
                                 Register    to another                            

  MVB           Move Byte        Register,   Move the lower 8-bits of a literal    0x81
                                 Literal     value to a register                   

  MVB           Move Byte        Register,   Move 8-bits of the contents of memory 0x82
                                 Address     starting at an address in a label to  
                                             a register                            

  MVB           Move Byte        Register,   Move 8-bits of the contents of memory 0x83
                                 Pointer     starting at an address in a register  
                                             to a register                         

  MVB           Move Byte        Address,    Move the lower 8-bits of a register   0x84
                                 Register    to the contents of memory at an       
                                             address in a label                    

  MVB           Move Byte        Address,    Move the lower 8-bits of a literal to 0x85
                                 Literal     the contents of memory at an address  
                                             in a label                            

  MVB           Move Byte        Pointer,    Move the lower 8-bits of a register   0x86
                                 Register    to the contents of memory at an       
                                             address in a register                 

  MVB           Move Byte        Pointer,    Move the lower 8-bits of a literal to 0x87
                                 Literal     the contents of memory at an address  
                                             in a register                         

  MVW           Move Word        Register,   Move the lower 16-bits (2 bytes) of   0x88
                                 Register    one register to another               

  MVW           Move Word        Register,   Move the lower 16-bits (2 bytes) of a 0x89
                                 Literal     literal value to a register           

  MVW           Move Word        Register,   Move 16-bits (2 bytes) of the         0x8A
                                 Address     contents of memory starting at an     
                                             address in a label to a register      

  MVW           Move Word        Register,   Move 16-bits (2 bytes) of the         0x8B
                                 Pointer     contents of memory starting at an     
                                             address in a register to a register   

  MVW           Move Word        Address,    Move the lower 16-bits (2 bytes) of a 0x8C
                                 Register    register to the contents of memory at 
                                             an address in a label                 

  MVW           Move Word        Address,    Move the lower 16-bits (2 bytes) of a 0x8D
                                 Literal     literal to the contents of memory at  
                                             an address in a label                 

  MVW           Move Word        Pointer,    Move the lower 16-bits (2 bytes) of a 0x8E
                                 Register    register to the contents of memory at 
                                             an address in a register              

  MVW           Move Word        Pointer,    Move the lower 16-bits (2 bytes) of a 0x8F
                                 Literal     literal to the contents of memory at  
                                             an address in a register              

  MVD           Move Double Word Register,   Move the lower 32-bits (4 bytes) of   0x90
                                 Register    one register to another               

  MVD           Move Double Word Register,   Move the lower 32-bits (4 bytes) of a 0x91
                                 Literal     literal value to a register           

  MVD           Move Double Word Register,   Move 32-bits (4 bytes) of the         0x92
                                 Address     contents of memory starting at an     
                                             address in a label to a register      

  MVD           Move Double Word Register,   Move 32-bits (4 bytes) of the         0x93
                                 Pointer     contents of memory starting at an     
                                             address in a register to a register   

  MVD           Move Double Word Address,    Move the lower 32-bits (4 bytes) of a 0x94
                                 Register    register to the contents of memory at 
                                             an address in a label                 

  MVD           Move Double Word Address,    Move the lower 32-bits (4 bytes) of a 0x95
                                 Literal     literal to the contents of memory at  
                                             an address in a label                 

  MVD           Move Double Word Pointer,    Move the lower 32-bits (4 bytes) of a 0x96
                                 Register    register to the contents of memory at 
                                             an address in a register              

  MVD           Move Double Word Pointer,    Move the lower 32-bits (4 bytes) of a 0x97
                                 Literal     literal to the contents of memory at  
                                             an address in a register              

  MVQ           Move Quad Word   Register,   Move all 64-bits (8 bytes) of one     0x98
                                 Register    register to another                   

  MVQ           Move Quad Word   Register,   Move all 64-bits (8 bytes) of a       0x99
                                 Literal     literal value to a register           

  MVQ           Move Quad Word   Register,   Move 64-bits (8 bytes) of the         0x9A
                                 Address     contents of memory starting at an     
                                             address in a label to a register      

  MVQ           Move Quad Word   Register,   Move 64-bits (8 bytes) of the         0x9B
                                 Pointer     contents of memory starting at an     
                                             address in a register to a register   

  MVQ           Move Quad Word   Address,    Move all 64-bits (8 bytes) of a       0x9C
                                 Register    register to the contents of memory at 
                                             an address in a label                 

  MVQ           Move Quad Word   Address,    Move all 64-bits (8 bytes) of a       0x9D
                                 Literal     literal to the contents of memory at  
                                             an address in a label                 

  MVQ           Move Quad Word   Pointer,    Move all 64-bits (8 bytes) of a       0x9E
                                 Register    register to the contents of memory at 
                                             an address in a register              

  MVQ           Move Quad Word   Pointer,    Move all 64-bits (8 bytes) of a       0x9F
                                 Literal     literal to the contents of memory at  
                                             an address in a register              

  Stack                                                                            

  PSH           Push to Stack    Register    Insert the value in a register to the 0xA0
                                             top of the stack                      

  PSH           Push to Stack    Literal     Insert a literal value to the top of  0xA1
                                             the stack                             

  PSH           Push to Stack    Address     Insert the contents of memory at an   0xA2
                                             address in a label to the top of the  
                                             stack                                 

  PSH           Push to Stack    Pointer     Insert the contents of memory at an   0xA3
                                             address in a register to the top of   
                                             the stack                             

  POP           Pop from Stack   Register    Remove the value from the top of the  0xA4
                                             stack and store it in a register      

  Subroutines                                                                      

  CAL           Call Subroutine  Address     Call the subroutine at an address in  0xB0
                                             a label, pushing rpo and rsb to the   
                                             stack                                 

  CAL           Call Subroutine  Pointer     Call the subroutine at an address in  0xB1
                                             a register, pushing rpo and rsb to    
                                             the stack                             

  CAL           Call Subroutine  Address,    Call the subroutine at an address in  0xB2
                                 Register    a label, moving the value in a        
                                             register to rfp                       

  CAL           Call Subroutine  Address,    Call the subroutine at an address in  0xB3
                                 Literal     a label, moving a literal value to    
                                             rfp                                   

  CAL           Call Subroutine  Address,    Call the subroutine at an address in  0xB4
                                 Address     a label, moving the contents of       
                                             memory at an address in a label to    
                                             rfp                                   

  CAL           Call Subroutine  Address,    Call the subroutine at an address in  0xB5
                                 Pointer     a label, moving the contents of       
                                             memory at an address in a register to 
                                             rfp                                   

  CAL           Call Subroutine  Pointer,    Call the subroutine at an address in  0xB6
                                 Register    a register, moving the value in a     
                                             register to rfp                       

  CAL           Call Subroutine  Pointer,    Call the subroutine at an address in  0xB7
                                 Literal     a register, moving a literal value to 
                                             rfp                                   

  CAL           Call Subroutine  Pointer,    Call the subroutine at an address in  0xB8
                                 Address     a register, moving the contents of    
                                             memory at an address in a label to    
                                             rfp                                   

  CAL           Call Subroutine  Pointer,    Call the subroutine at an address in  0xB9
                                 Pointer     a register, moving the contents of    
                                             memory at an address in a register to 
                                             rfp                                   

  RET           Return from      -           Pop the previous states of rsb and    0xBA
                Subroutine                   rpo off the stack                     

  RET           Return from      Register    Pop the previous states of rsb and    0xBB
                Subroutine                   rpo off the stack, moving the value   
                                             in a register to rrv                  

  RET           Return from      Literal     Pop the previous states of rsb and    0xBC
                Subroutine                   rpo off the stack, moving a literal   
                                             value to rrv                          

  RET           Return from      Address     Pop the previous states off the       0xBD
                Subroutine                   stack, moving the contents of memory  
                                             at an address in a label to rrv       

  RET           Return from      Pointer     Pop the previous states off the       0xBE
                Subroutine                   stack, moving the contents of memory  
                                             at an address in a register to rrv    

  Console                                                                          
  Writing                                                                          

  WCN           Write Number to  Register    Write a register value as a decimal   0xC0
                Console                      number to the console                 

  WCN           Write Number to  Literal     Write a literal value as a decimal    0xC1
                Console                      number to the console                 

  WCN           Write Number to  Address     Write 64-bits (4 bytes) of memory     0xC2
                Console                      starting at the address in a label as 
                                             a decimal number to the console       

  WCN           Write Number to  Pointer     Write 64-bits (4 bytes) of memory     0xC3
                Console                      starting at the address in a register 
                                             as a decimal number to the console    

  WCB           Write Numeric    Register    Write the lower 8-bits of a register  0xC4
                Byte to Console              value as a decimal number to the      
                                             console                               

  WCB           Write Numeric    Literal     Write the lower 8-bits of a literal   0xC5
                Byte to Console              value as a decimal number to the      
                                             console                               

  WCB           Write Numeric    Address     Write contents of memory at the       0xC6
                Byte to Console              address in a label as a decimal       
                                             number to the console                 

  WCB           Write Numeric    Pointer     Write contents of memory at the       0xC7
                Byte to Console              address in a register as a decimal    
                                             number to the console                 

  WCX           Write            Register    Write the lower 8-bits of a register  0xC8
                Hexadecimal to               value as a hexadecimal number to the  
                Console                      console                               

  WCX           Write            Literal     Write the lower 8-bits of a literal   0xC9
                Hexadecimal to               value as a hexadecimal number to the  
                Console                      console                               

  WCX           Write            Address     Write contents of memory at the       0xCA
                Hexadecimal to               address in a label as a hexadecimal   
                Console                      number to the console                 

  WCX           Write            Pointer     Write contents of memory at the       0xCB
                Hexadecimal to               address in a register as a            
                Console                      hexadecimal number to the console     

  WCC           Write Raw Byte   Register    Write the lower 8-bits of a register  0xCC
                to Console                   value as a raw byte to the console    

  WCC           Write Raw Byte   Literal     Write the lower 8-bits of a literal   0xCD
                to Console                   value as a raw byte to the console    

  WCC           Write Raw Byte   Address     Write contents of memory at the       0xCE
                to Console                   address in a label as a raw byte to   
                                             the console                           

  WCC           Write Raw Byte   Pointer     Write contents of memory at the       0xCF
                to Console                   address in a register as a raw byte   
                                             to the console                        

  File Writing                                                                     

  WFN           Write Number to  Register    Write a register value as a decimal   0xD0
                File                         number to the opened file             

  WFN           Write Number to  Literal     Write a literal value as a decimal    0xD1
                File                         number to the opened file             

  WFN           Write Number to  Address     Write 64-bits (4 bytes) of memory     0xD2
                File                         starting at the address in a label as 
                                             a decimal number to the opened file   

  WFN           Write Number to  Pointer     Write 64-bits (4 bytes) of memory     0xD3
                File                         starting at the address in a register 
                                             as a decimal number to the opened     
                                             file                                  

  WFB           Write Numeric    Register    Write the lower 8-bits of a register  0xD4
                Byte to File                 value as a decimal number to the      
                                             opened file                           

  WFB           Write Numeric    Literal     Write the lower 8-bits of a literal   0xD5
                Byte to File                 value as a decimal number to the      
                                             opened file                           

  WFB           Write Numeric    Address     Write contents of memory at the       0xD6
                Byte to File                 address in a label as a decimal       
                                             number to the opened file             

  WFB           Write Numeric    Pointer     Write contents of memory at the       0xD7
                Byte to File                 address in a register as a decimal    
                                             number to the opened file             

  WFX           Write            Register    Write the lower 8-bits of a register  0xD8
                Hexadecimal to               value as a hexadecimal number to the  
                File                         opened file                           

  WFX           Write            Literal     Write the lower 8-bits of a literal   0xD9
                Hexadecimal to               value as a hexadecimal number to the  
                File                         opened file                           

  WFX           Write            Address     Write contents of memory at the       0xDA
                Hexadecimal to               address in a label as a hexadecimal   
                File                         number to the opened file             

  WFX           Write            Pointer     Write contents of memory at the       0xDB
                Hexadecimal to               address in a register as a            
                File                         hexadecimal number to the opened file 

  WFC           Write Raw Byte   Register    Write the lower 8-bits of a register  0xDC
                to File                      value as a raw byte to the opened     
                                             file                                  

  WFC           Write Raw Byte   Literal     Write the lower 8-bits of a literal   0xDD
                to File                      value as a raw byte to the opened     
                                             file                                  

  WFC           Write Raw Byte   Address     Write contents of memory at the       0xDE
                to File                      address in a label as a raw byte to   
                                             the opened file                       

  WFC           Write Raw Byte   Pointer     Write contents of memory at the       0xDF
                to File                      address in a register as a raw byte   
                                             to the opened file                    

  File                                                                             
  Operations                                                                       

  OFL           Open File        Address     Open the file at the path specified   0xE0
                                             by a 0x00 terminated string in memory 
                                             starting at an address in a label     

  OFL           Open File        Pointer     Open the file at the path specified   0xE1
                                             by a 0x00 terminated string in memory 
                                             starting at an address in a register  

  CFL           Close File       -           Close the currently open file         0xE2

  DFL           Delete File      Address     Delete the file at the path specified 0xE3
                                             by a 0x00 terminated string in memory 
                                             starting at an address in a label     

  DFL           Delete File      Pointer     Delete the file at the path specified 0xE4
                                             by a 0x00 terminated string in memory 
                                             starting at an address in a register  

  FEX           File Exists      Register,   Store 1 in a register if the filepath 0xE5
                                 Address     specified in memory starting at an    
                                             address in a label exists, else 0     

  FEX           File Exists      Register,   Store 1 in a register if the filepath 0xE6
                                 Pointer     specified in memory starting at an    
                                             address in a register exists, else 0  

  FSZ           Get File Size    Register,   In a register, store the byte size of 0xE7
                                 Address     the file at the path specified in     
                                             memory starting at an address in a    
                                             label                                 

  FSZ           Get File Size    Register,   In a register, store the byte size of 0xE8
                                 Pointer     the file at the path specified in     
                                             memory starting at an address in a    
                                             register                              

  Reading                                                                          

  RCC           Read Raw Byte    Register    Read a raw byte from the console,     0xF0
                from Console                 storing it in a register              

  RFC           Read Raw Byte    Register    Read the next byte from the currently 0xF1
                from File                    open file, storing it in a register   
  -----------------------------------------------------------------------------------------

ASCII Table

The following is a list of common characters and their corresponding
byte value in decimal.

  Code   Character
  ------ --------------------------
  10     LF (line feed, new line)
  13     CR (carriage return)
  32     SPACE
  33     !
  34     ”
  35     #
  36     $
  37     %
  38     &
  39     ’
  40     (
  41     )
  42     *
  43     +
  44     ,
  45     -
  46     .
  47     /
  48     0
  49     1
  50     2
  51     3
  52     4
  53     5
  54     6
  55     7
  56     8
  57     9
  58     :
  59     ;
  60     <
  61     =
  62     >
  63     ?
  64     @
  65     A
  66     B
  67     C
  68     D
  69     E
  70     F
  71     G
  72     H
  73     I
  74     J
  75     K
  76     L
  77     M
  78     N
  79     O
  80     P
  81     Q
  82     R
  83     S
  84     T
  85     U
  86     V
  87     W
  88     X
  89     Y
  90     Z
  91     [
  92     \
  93     ]
  94     ^
  95     _
  96     `
  97     a
  98     b
  99     c
  100    d
  101    e
  102    f
  103    g
  104    h
  105    i
  106    j
  107    k
  108    l
  109    m
  110    n
  111    o
  112    p
  113    q
  114    r
  115    s
  116    t
  117    u
  118    v
  119    w
  120    x
  121    y
  122    z
  123    {
  124    |
  125    }
  126    ~

------------------------------------------------------------------------

Copyright © 2022–2023 Ptolemy Hill<|MERGE_RESOLUTION|>--- conflicted
+++ resolved
@@ -2,11 +2,7 @@
 
 Applies to versions: 1.1.0 - 1.1.1
 
-<<<<<<< HEAD
 Last revised: 2023-08-25
-=======
-Last revised: 2023-08-26
->>>>>>> 2782e6a1
 
 Introduction
 
